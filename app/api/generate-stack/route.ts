// app/api/generate-stack/route.ts
import { NextResponse } from 'next/server';
import { createClient } from '@supabase/supabase-js';
import { assertEnv } from '../../../src/lib/env';
import { generateStack } from '../../../src/lib/generateStack';

export const dynamic = 'force-dynamic';

<<<<<<< HEAD
// ---- Types (adjust to your schema if needed)
=======
>>>>>>> 74ffb813
type Submission = {
  id: string;
  email?: string | null;
  created_at: string;
<<<<<<< HEAD
  // add other fields generateStack reads
};

type StackItem = {
  name: string;
  dose?: string;
  schedule?: string;
  rationale?: string;
  affiliateUrl?: string;
  monthlyCost?: number;
};

type GeneratedStack = {
  items: StackItem[];
  summary?: string | null;
  version?: string | null;
  totalMonthlyCost?: number | null;
  notes?: string | null;
};

// ---- Supabase admin client (server-only key)
function supabaseAdmin() {
  const url = process.env.NEXT_PUBLIC_SUPABASE_URL!;
  const key = process.env.SUPABASE_SERVICE_ROLE_KEY!; // server-only, never expose to client
  return createClient(url, key);
}

// ---- GET: human-friendly status so you can hit in a browser
export async function GET() {
  return NextResponse.json({
    ok: true,
    endpoint: '/api/generate-stack',
    method: 'POST',
    body: '{ "email"?: string }',
    note: 'Generates a stack from the latest submission (optionally filtered by email) and upserts into `stacks`.',
  });
}

// ---- POST: main generator
=======
  // add any fields your generateStack relies on
};

type GeneratedStack = {
  items: Array<{
    name: string;
    dose?: string;
    schedule?: string;
    rationale?: string;
    affiliateUrl?: string;
    monthlyCost?: number;
  }>;
  summary?: string;
  version?: string;
  totalMonthlyCost?: number;
  notes?: string;
};

function supabaseAdmin() {
  const url = process.env.NEXT_PUBLIC_SUPABASE_URL!;
  const key = process.env.SUPABASE_SERVICE_ROLE_KEY!; // server-only
  return createClient(url, key);
}

>>>>>>> 74ffb813
export async function POST(request: Request) {
  try {
    assertEnv();

<<<<<<< HEAD
    const { email } = await safeJson<{ email?: string }>(request);
    const supabase = supabaseAdmin();

    // 1) Fetch latest submission (optionally by email)
=======
    // Body is optional: { "email": "user@example.com" }
    const { email } = await safeJson(request);

    const supabase = supabaseAdmin();

    // 1) Latest submission (optionally by email)
>>>>>>> 74ffb813
    const submission = await getLatestSubmission(supabase, email);
    if (!submission) {
      return NextResponse.json(
        { ok: false, error: email ? `No submissions found for ${email}` : 'No submissions found' },
        { status: 404 }
      );
    }

<<<<<<< HEAD
    // 2) Generate items (generateStack currently returns StackItem[])
    const items: StackItem[] = await generateStack(submission as any);

    // Wrap into our canonical payload shape
    const generated: GeneratedStack = {
      items: items ?? [],
      summary: null,
      version: 'v1',
      totalMonthlyCost: null,
      notes: null,
    };

    // 3) Ensure a user row (optional convenience)
=======
    // 2) Generate the stack
    const generated: GeneratedStack = await generateStack(submission as any);

    // 3) Ensure user row (optional)
>>>>>>> 74ffb813
    const userId = await findOrCreateUserIdForEmail(supabase, submission.email ?? email);

    // 4) Upsert idempotently on submission_id
    const stackRow = {
      submission_id: submission.id,
      user_id: userId ?? null,
      email: submission.email ?? email ?? null,
<<<<<<< HEAD
      items: generated.items,
      summary: generated.summary,
      version: generated.version,
      total_monthly_cost: generated.totalMonthlyCost,
      notes: generated.notes,
=======
      items: generated.items ?? [],
      summary: generated.summary ?? null,
      version: generated.version ?? 'v1',
      total_monthly_cost: generated.totalMonthlyCost ?? null,
      notes: generated.notes ?? null,
>>>>>>> 74ffb813
    };

    const { data: upserted, error: upsertErr } = await supabase
      .from('stacks')
      .upsert(stackRow, { onConflict: 'submission_id' })
      .select()
      .limit(1)
      .maybeSingle();

    if (upsertErr) {
      return NextResponse.json({ ok: false, error: upsertErr.message }, { status: 500 });
    }

    return NextResponse.json({
      ok: true,
      submission_id: submission.id,
      stack_id: upserted?.id ?? null,
<<<<<<< HEAD
      items_preview: generated.items.slice(0, 5),
=======
      items_preview: (generated.items ?? []).slice(0, 5),
>>>>>>> 74ffb813
      meta: { email: submission.email ?? email ?? null, version: generated.version ?? 'v1' },
    });
  } catch (err: any) {
    return NextResponse.json({ ok: false, error: err?.message ?? 'Unknown server error' }, { status: 500 });
  }
}

<<<<<<< HEAD
// ---- Helpers
async function safeJson<T = unknown>(req: Request): Promise<T | Record<string, never>> {
  try {
    const len = req.headers.get('content-length');
    if (!len || len === '0') return {};
    return (await req.json()) as T;
=======
// -------- helpers --------

async function safeJson(req: Request): Promise<{ email?: string }> {
  try {
    const len = req.headers.get('content-length');
    if (!len || len === '0') return {};
    return (await req.json()) as { email?: string };
>>>>>>> 74ffb813
  } catch {
    return {};
  }
}

<<<<<<< HEAD
async function getLatestSubmission(
  supabase: ReturnType<typeof supabaseAdmin>,
  email?: string
): Promise<Submission | null> {
  let query = supabase.from('submissions').select('*').order('created_at', { ascending: false }).limit(1);
  if (email) query = query.eq('email', email);
=======
async function getLatestSubmission(supabase: ReturnType<typeof supabaseAdmin>, email?: string) {
  let query = supabase.from('submissions').select('*').order('created_at', { ascending: false }).limit(1);
  if (email) query = query.eq('email', email);

>>>>>>> 74ffb813
  const { data, error } = await query;
  if (error) throw new Error(`Failed to fetch latest submission: ${error.message}`);
  return (data?.[0] ?? null) as Submission | null;
}

async function findOrCreateUserIdForEmail(
  supabase: ReturnType<typeof supabaseAdmin>,
  email?: string | null
): Promise<string | null> {
  if (!email) return null;

  const { data: user, error } = await supabase
    .from('users')
    .select('id')
    .eq('email', email)
    .limit(1)
    .maybeSingle();

  if (error) throw new Error(`Failed to query users: ${error.message}`);
  if (user?.id) return user.id as string;

  const { data: created, error: insertErr } = await supabase
    .from('users')
    .insert({ email, tier: 'free' })
    .select('id')
    .limit(1)
    .maybeSingle();

  if (insertErr) throw new Error(`Failed to create user: ${insertErr.message}`);
  return created?.id ?? null;
}<|MERGE_RESOLUTION|>--- conflicted
+++ resolved
@@ -1,4 +1,5 @@
 // app/api/generate-stack/route.ts
+
 import { NextResponse } from 'next/server';
 import { createClient } from '@supabase/supabase-js';
 import { assertEnv } from '../../../src/lib/env';
@@ -6,15 +7,11 @@
 
 export const dynamic = 'force-dynamic';
 
-<<<<<<< HEAD
-// ---- Types (adjust to your schema if needed)
-=======
->>>>>>> 74ffb813
+// ---- Types
 type Submission = {
   id: string;
   email?: string | null;
   created_at: string;
-<<<<<<< HEAD
   // add other fields generateStack reads
 };
 
@@ -42,7 +39,7 @@
   return createClient(url, key);
 }
 
-// ---- GET: human-friendly status so you can hit in a browser
+// ---- GET: human-friendly status
 export async function GET() {
   return NextResponse.json({
     ok: true,
@@ -54,49 +51,14 @@
 }
 
 // ---- POST: main generator
-=======
-  // add any fields your generateStack relies on
-};
-
-type GeneratedStack = {
-  items: Array<{
-    name: string;
-    dose?: string;
-    schedule?: string;
-    rationale?: string;
-    affiliateUrl?: string;
-    monthlyCost?: number;
-  }>;
-  summary?: string;
-  version?: string;
-  totalMonthlyCost?: number;
-  notes?: string;
-};
-
-function supabaseAdmin() {
-  const url = process.env.NEXT_PUBLIC_SUPABASE_URL!;
-  const key = process.env.SUPABASE_SERVICE_ROLE_KEY!; // server-only
-  return createClient(url, key);
-}
-
->>>>>>> 74ffb813
 export async function POST(request: Request) {
   try {
     assertEnv();
 
-<<<<<<< HEAD
     const { email } = await safeJson<{ email?: string }>(request);
     const supabase = supabaseAdmin();
 
     // 1) Fetch latest submission (optionally by email)
-=======
-    // Body is optional: { "email": "user@example.com" }
-    const { email } = await safeJson(request);
-
-    const supabase = supabaseAdmin();
-
-    // 1) Latest submission (optionally by email)
->>>>>>> 74ffb813
     const submission = await getLatestSubmission(supabase, email);
     if (!submission) {
       return NextResponse.json(
@@ -105,7 +67,6 @@
       );
     }
 
-<<<<<<< HEAD
     // 2) Generate items (generateStack currently returns StackItem[])
     const items: StackItem[] = await generateStack(submission as any);
 
@@ -119,12 +80,6 @@
     };
 
     // 3) Ensure a user row (optional convenience)
-=======
-    // 2) Generate the stack
-    const generated: GeneratedStack = await generateStack(submission as any);
-
-    // 3) Ensure user row (optional)
->>>>>>> 74ffb813
     const userId = await findOrCreateUserIdForEmail(supabase, submission.email ?? email);
 
     // 4) Upsert idempotently on submission_id
@@ -132,19 +87,11 @@
       submission_id: submission.id,
       user_id: userId ?? null,
       email: submission.email ?? email ?? null,
-<<<<<<< HEAD
       items: generated.items,
       summary: generated.summary,
       version: generated.version,
       total_monthly_cost: generated.totalMonthlyCost,
       notes: generated.notes,
-=======
-      items: generated.items ?? [],
-      summary: generated.summary ?? null,
-      version: generated.version ?? 'v1',
-      total_monthly_cost: generated.totalMonthlyCost ?? null,
-      notes: generated.notes ?? null,
->>>>>>> 74ffb813
     };
 
     const { data: upserted, error: upsertErr } = await supabase
@@ -162,11 +109,7 @@
       ok: true,
       submission_id: submission.id,
       stack_id: upserted?.id ?? null,
-<<<<<<< HEAD
       items_preview: generated.items.slice(0, 5),
-=======
-      items_preview: (generated.items ?? []).slice(0, 5),
->>>>>>> 74ffb813
       meta: { email: submission.email ?? email ?? null, version: generated.version ?? 'v1' },
     });
   } catch (err: any) {
@@ -174,40 +117,23 @@
   }
 }
 
-<<<<<<< HEAD
 // ---- Helpers
 async function safeJson<T = unknown>(req: Request): Promise<T | Record<string, never>> {
   try {
     const len = req.headers.get('content-length');
     if (!len || len === '0') return {};
     return (await req.json()) as T;
-=======
-// -------- helpers --------
-
-async function safeJson(req: Request): Promise<{ email?: string }> {
-  try {
-    const len = req.headers.get('content-length');
-    if (!len || len === '0') return {};
-    return (await req.json()) as { email?: string };
->>>>>>> 74ffb813
   } catch {
     return {};
   }
 }
 
-<<<<<<< HEAD
 async function getLatestSubmission(
   supabase: ReturnType<typeof supabaseAdmin>,
   email?: string
 ): Promise<Submission | null> {
   let query = supabase.from('submissions').select('*').order('created_at', { ascending: false }).limit(1);
   if (email) query = query.eq('email', email);
-=======
-async function getLatestSubmission(supabase: ReturnType<typeof supabaseAdmin>, email?: string) {
-  let query = supabase.from('submissions').select('*').order('created_at', { ascending: false }).limit(1);
-  if (email) query = query.eq('email', email);
-
->>>>>>> 74ffb813
   const { data, error } = await query;
   if (error) throw new Error(`Failed to fetch latest submission: ${error.message}`);
   return (data?.[0] ?? null) as Submission | null;
@@ -226,16 +152,18 @@
     .limit(1)
     .maybeSingle();
 
-  if (error) throw new Error(`Failed to query users: ${error.message}`);
-  if (user?.id) return user.id as string;
+  if (error) throw new Error(`Failed to lookup user: ${error.message}`);
 
-  const { data: created, error: insertErr } = await supabase
+  if (user) return user.id;
+
+  const { data: created, error: createErr } = await supabase
     .from('users')
-    .insert({ email, tier: 'free' })
+    .insert({ email })
     .select('id')
     .limit(1)
     .maybeSingle();
 
-  if (insertErr) throw new Error(`Failed to create user: ${insertErr.message}`);
+  if (createErr) throw new Error(`Failed to create user: ${createErr.message}`);
+
   return created?.id ?? null;
 }